--- conflicted
+++ resolved
@@ -1,18 +1,8 @@
 <manifest xmlns:android="http://schemas.android.com/apk/res/android"
     package="io.esense.esenselib">
 
-<<<<<<< HEAD
-    <application/>
-=======
     <uses-permission android:name="android.permission.BLUETOOTH" />
     <uses-permission android:name="android.permission.BLUETOOTH_ADMIN" />
 
-    <application
-        android:allowBackup="true"
-        android:icon="@mipmap/ic_launcher"
-        android:label="@string/app_name"
-        android:roundIcon="@mipmap/ic_launcher_round"
-        android:supportsRtl="true"
-        android:theme="@style/AppTheme" />
->>>>>>> 20e17bf1
+    <application/>
 </manifest>